#include <numeric>
#include <algorithm>
#include <fstream>
#include <random>
#include <vector>
#include <iomanip>

#include "doctest.h"
#include "easylogging++.h"

#include "simulator.h"
#include "user_data.h"
#include "core.h"
#include "matrix_cache.h"
#include "root_equilibrium_distribution.h"
#include "sigma.h"
#include "DiffMat.h"
#include "arguments.h"
#include "newick_ape_loader.h"
#include "proportional_variance.h"

using namespace std;
using namespace Eigen;
namespace pv = proportional_variance;

extern std::mt19937 randomizer_engine; // seeding random number engine

root_equilibrium_distribution* create_rootdist(std::string param, const vector<pair<float, int>>& rootdist)
{
    if (param.empty())
        throw std::runtime_error("No root distribution description provided");

    root_equilibrium_distribution* p_dist = nullptr;
    auto tokens = tokenize_str(param, ':');
    if (tokens[0] == "fixed")
    {
        auto fixed_value = stof(tokens[1]);
        LOG(INFO) << "Root distribution fixed at " << fixed_value;
        p_dist = new root_distribution_fixed(fixed_value);
    }
    else if (tokens[0] == "gamma")
    {
        auto k = stof(tokens[1]), theta = stof(tokens[2]);
        LOG(INFO) << "Using gamma root distribution with k=" << k << ", theta=" << theta << ")";
        p_dist = new root_distribution_gamma(k, theta);
    }
    else if (tokens[0] == "file")
    {
        p_dist = new root_distribution_specific(rootdist);
    }
    else
    {
        throw std::runtime_error("Couldn't parse root distribution");
    }

    return p_dist;
}


class binner
{
    const int _Npts;
    double _max_value;
public:

    binner(int Npts, double max_value) : _Npts(Npts), _max_value(max_value) {}
    int bin(double value) const
    {
        return value / _max_value * (_Npts -1);
    }
    double value(int bin) const
    {
        double val = bin * _max_value / double(_Npts - 1);

        // subtract a small amount to deal with floating point inaccuracy
        // (The value was occasionally larger than max_value otherwise)
        return val > _max_value ? _max_value - MATRIX_EPSILON : val;

    }
    double max_value() const
    {
        return _max_value;
    }
};

simulator::simulator(user_data& d, const input_parameters& ui) : action(d, ui)
{
#ifdef SILENT
    quiet = true;
#endif
    _p_rootdist = create_rootdist(ui.rootdist_params_or_default(), d.rootdist);
}

void simulator::execute(std::vector<model *>& models)
{
    simulate(models, _user_input);
}

simulated_family create_simulated_family(const clade *p_tree, const sigma_squared* p_sigsqrd, int upper_bound, double root_value, const matrix_cache& cache)
{
    simulated_family sim;
    sim.sigma = p_sigsqrd->get_value_for_clade(p_tree);

    sim.values[p_tree] = root_value;
    boundaries bounds(pv::to_computational_space(0), upper_bound);
    std::function <void(const clade*)> get_child_value;
    get_child_value = [&](const clade* c) {
        auto m = cache.get_matrix(c->get_branch_length(), p_sigsqrd->get_value_for_clade(c), upper_bound);
        VectorXd v(m.cols());
        VectorPos_bounds(sim.values[c->get_parent()], bounds, v);
        VectorXd probs = m * v;
        std::discrete_distribution<int> distribution(probs.data(), probs.data() + probs.size());
        binner b(m.cols(), upper_bound);
        sim.values[c] = b.value(distribution(randomizer_engine));
        c->apply_to_descendants(get_child_value);
    };

    p_tree->apply_to_descendants(get_child_value);

    return sim;
}

int upper_bound_from_root_values(const sigma_squared* p_sigsqrd, const clade* p_tree, const vector<double>& values)
{
    double t = p_tree->distance_from_root_to_tip();

    auto v = p_sigsqrd->get_values();
    double sigma = sqrt(*max_element(v.begin(), v.end()));

    double multiplier = max(1.0, 4.5 * sigma * sqrt(t));
    vector<int> bounds(values.size());

    transform(values.begin(), values.end(), bounds.begin(), [multiplier](double value) {
        int val = int(value + multiplier); // add rather than multiply since we are in log space

        const int multiple = 5;
        int remainder = val % multiple;
        if (remainder == 0 && val > 0) return val;

        return val + multiple - remainder;
        });

    return *max_element(bounds.begin(), bounds.end());
}

std::vector<simulated_family> simulator::simulate_processes(model *p_model) {
    
    if (data.p_tree == NULL)
        throw runtime_error("No tree specified for simulation");

    int num_sims = _user_input.nsims;
    if (num_sims == 0)
    {
        num_sims = accumulate(data.rootdist.begin(), data.rootdist.end(), 0,
            [](int acc, std::pair<int, int> p) { return (acc + p.second); });
    }

    std::vector<simulated_family> results(num_sims);

    LOG(INFO) << "Simulating " << results.size() << " families";

    vector<double> root_sizes(results.size());
    int n = 0;
    generate(root_sizes.begin(), root_sizes.end(), [this, &n]() mutable {
        return _p_rootdist->select_root_value(n++);
        });

    unique_ptr<sigma_squared> sim_sigsqd(p_model->get_simulation_sigma());

    int upper_bound = upper_bound_from_root_values(sim_sigsqd.get(), data.p_tree, root_sizes);
    LOG(DEBUG) << "Upper bound for discretization vector: " << upper_bound;

    matrix_cache cache;
    cache.precalculate_matrices(sim_sigsqd->get_values(), data.p_tree->get_branch_lengths(), upper_bound);

    transform(root_sizes.begin(), root_sizes.end(), results.begin(), [this, &sim_sigsqd, &cache, upper_bound](double root_size) {
        return create_simulated_family(data.p_tree, sim_sigsqd.get(), upper_bound, root_size, cache);
        });

    return results;
}

void print_header(std::ostream& ost, const input_parameters& p, size_t c, const clade *p_tree)
{
    auto tm = std::time(nullptr);

    ost << "# Simulated data set created " << std::put_time(std::localtime(&tm), "%Y-%m-%d %H:%M");
    ost << " (" << c << " transcripts)" << endl;
    ost << "# Root distribution: ";
    ost << p.rootdist_params_or_default() << endl;

    if (p_tree)
    {
        auto text_func = [](ostream& ost, const clade* c) {
            ost << *c;
        };
        ost << "# Tree: ";
        p_tree->write_newick(ost, text_func);
        ost << endl;
    }

    ost << "# Sigma2: ";
    if (p.fixed_multiple_sigmas.empty())
        ost << p.fixed_sigma << endl;
    else
        ost << p.fixed_multiple_sigmas << endl;
}

/// Simulate
/// \callgraph
void simulator::simulate(std::vector<model *>& models, const input_parameters &my_input_parameters)
{
    LOG(INFO) << "Simulating with " << models.size() << " model(s)";

    if (data.p_tree == nullptr)
        throw std::runtime_error("No tree specified for simulations");

    cladevector order;
    for_each(data.p_tree->reverse_level_begin(), data.p_tree->reverse_level_end(), [&order](const clade* c)
        {
            order.push_back(c);
        });
    sort(order.begin(), order.end(), [](const clade* a, const clade *b) { return a->get_ape_index() < b->get_ape_index(); });

    string dir = my_input_parameters.output_prefix;
    if (dir.empty()) dir = "results";
    create_directory(dir);

    for (auto p_model : models) {

        auto results = simulate_processes(p_model);

        string fname = filename("simulation", my_input_parameters.output_prefix);
        std::ofstream ofst2(fname);
        if (!ofst2) throw std::runtime_error("Failed to open " + fname);

        print_header(ofst2, my_input_parameters, results.size(), data.p_tree);
        print_simulations(ofst2, false, results, order);
        LOG(INFO) << "Simulated values written to " << fname;

        string truth_fname = filename("simulation_truth", dir);
        std::ofstream ofst(truth_fname);
        if (!ofst) throw std::runtime_error("Failed to open " + truth_fname);

        print_header(ofst, my_input_parameters, results.size(), data.p_tree);
        print_simulations(ofst, true, results, order);
        LOG(INFO) << "Simulated values (including internal nodes) written to " << truth_fname;

    }
}

void simulator::print_simulations(std::ostream& ost, bool include_internal_nodes, const std::vector<simulated_family>& results, const cladevector& order) 
{
    if (results.empty())
    {
        LOG(ERROR) << "No simulations created" << endl;
        return;

    }
<<<<<<< HEAD
    ost << "DESC\tGENE_ID";
    for (size_t i = 0; i < order.size(); ++i)
    {
        if (!order[i]) continue;

        if (order[i]->is_leaf())
            ost << '\t' << order[i]->get_taxon_name();
        else if (include_internal_nodes)
            ost << '\t' << i;

    }
    ost << endl;
=======
    cladevector nodes;
    copy_if(order.begin(), order.end(), back_inserter(nodes), [include_internal_nodes](const clade* c)
        {
            return c && (c->is_leaf() || include_internal_nodes);
        });
    write_node_ordered<const clade *>(ost, "DESC\tFID", nodes);
>>>>>>> 7b19132c

    for (size_t j = 0; j < results.size(); ++j) {
        auto& transcript = results[j];
        // Printing gene counts
        ost << "SIG" << transcript.sigma << "\ttranscript" << j;
        write_node_ordered<double>(ost, "", nodes, [&transcript](const clade* c) 
            { 
                return pv::to_user_space(transcript.values.at(c));
            });
    }
}

TEST_CASE("create_trial")
{
    randomizer_engine.seed(10);

    sigma_squared ss(0.25);
    unique_ptr<clade> p_tree(parse_newick("(A:1,B:3):7"));

    const int ub = 5;

    matrix_cache cache;
    cache.precalculate_matrices(ss.get_values(), p_tree->get_branch_lengths(), ub);

    simulated_family actual = create_simulated_family(p_tree.get(), &ss, ub, 5.0, cache);

    CHECK_EQ(doctest::Approx(5.0), actual.values.at(p_tree.get()));
    CHECK_EQ(doctest::Approx(4.497487), actual.values.at(p_tree->find_descendant("A")));
    CHECK_EQ(doctest::Approx(4.42211), actual.values.at(p_tree->find_descendant("B")));
}

TEST_CASE("binner")
{
    binner b(200, 100);

    CHECK_EQ(5, b.bin(2.7));
    CHECK_EQ(doctest::Approx(60.3015), b.value(120));
    CHECK_EQ(25, b.bin(13));
    CHECK_EQ(doctest::Approx(20.1005), b.value(40));
}

TEST_CASE("binner unbins small values correctly")
{
    binner b(200, 20);
    CHECK_EQ(doctest::Approx(8.0402), b.value(80));
}

#define CHECK_STREAM_CONTAINS(x,y) CHECK_MESSAGE(x.str().find(y) != std::string::npos, x.str())

TEST_CASE("print_process_prints_in_order")
{
    unique_ptr<clade> p_tree(parse_newick("(A:1,B:3):7"));
    vector<pair<string, double>> values{ {"A",2}, {"B",4},{"AB",6 } };

    std::ostringstream ost;
    clademap<double> t;
    for (auto v : values)
    {
        t[p_tree->find_descendant(v.first)] = pv::to_computational_space(v.second);
    }

    vector<simulated_family> my_trials(1);
    my_trials[0].values = t;

    user_data data;
    data.p_tree = p_tree.get();
    input_parameters params;
    simulator sim(data, params);
    sim.print_simulations(ost, true, my_trials, get_ape_order(p_tree.get()));

<<<<<<< HEAD
    CHECK_STREAM_CONTAINS(ost, "DESC\tGENE_ID\tA\tB\t3");
=======
    CHECK_STREAM_CONTAINS(ost, "DESC\tFID\tA<1>\tB<2>\t<3>");
>>>>>>> 7b19132c
    CHECK_STREAM_CONTAINS(ost, "SIG0\ttranscript0\t2\t4\t6");

}

TEST_CASE("print_process_can_print_without_internal_nodes")
{
    unique_ptr<clade> p_tree(parse_newick("(A:1,B:3):7"));
    vector<pair<string, double>> values{ {"A",2}, {"B",4},{"AB",6 } };

    std::ostringstream ost;
    clademap<double> t;
    for (auto v : values)
    {
        t[p_tree->find_descendant(v.first)] = pv::to_computational_space(v.second);
    }

    vector<simulated_family> my_trials(1);
    my_trials[0].values = t;

    user_data data;
    data.p_tree = p_tree.get();
    input_parameters params;
    simulator sim(data, params);
    sim.print_simulations(ost, false, my_trials, get_ape_order(p_tree.get()));
<<<<<<< HEAD
    CHECK_STREAM_CONTAINS(ost, "DESC\tGENE_ID\tA\tB\n");
=======
    CHECK_STREAM_CONTAINS(ost, "DESC\tFID\tA<1>\tB<2>\n");
>>>>>>> 7b19132c
    CHECK_STREAM_CONTAINS(ost, "SIG0\ttranscript0\t2\t4\n");

}

TEST_CASE("Check mean and variance of a simulated family leaf")
{
    randomizer_engine.seed(10);

    const double actual_sigma = 10;
    unique_ptr<clade> p_tree(parse_newick("(A:1,B:1):1"));
    sigma_squared sim_sigsqd(actual_sigma);
    auto a = p_tree->find_descendant("A");
    const int ub = 15;

    matrix_cache cache;
    cache.precalculate_matrices(vector<double>{10}, p_tree->get_branch_lengths(), ub);
    size_t sz = 3;
    vector<double> v(sz);
    generate(v.begin(), v.end(), [&]() {
        auto sim = create_simulated_family(p_tree.get(), &sim_sigsqd, ub, 10, cache);
        return sim.values[a];
        });

    auto mean = std::accumulate(v.begin(), v.end(), 0.0) / sz;
    auto variance = std::accumulate(v.begin(), v.end(), 0.0, [&mean, &sz](double accumulator, const double& val) {
        return accumulator + ((val - mean) * (val - mean) / (sz - 1));
     });

    CHECK_EQ(doctest::Approx(actual_sigma).epsilon(1), mean);
    CHECK_EQ(doctest::Approx(1.28027), variance);
}

TEST_CASE("print_header")
{
    std::ostringstream ost;
    input_parameters p;
    p.fixed_sigma = 2.5;
    p.rootdist_params = "Fixed:6.0";
    print_header(ost, p, 100, nullptr);
    CHECK_STREAM_CONTAINS(ost, "# Simulated data set created ");
    CHECK_STREAM_CONTAINS(ost, "(100 transcripts)");
    CHECK_STREAM_CONTAINS(ost, "# Root distribution: Fixed:6.0");
    CHECK_STREAM_CONTAINS(ost, "# Sigma2: 2.5");
}

TEST_CASE("print_header displays tree")
{
    std::ostringstream ost;
    input_parameters p;
    unique_ptr<clade> p_tree(parse_newick("((A:1,B:3):7,(C:11,D:17):23);"));

    print_header(ost, p, 100, p_tree.get());
    CHECK_STREAM_CONTAINS(ost, "# Tree: ((A<1>,B<2>)<6>,(C<3>,D<4>)<7>)<5>");
}

TEST_CASE("print_header default rootdist")
{
    std::ostringstream ost;
    input_parameters p;
    p.fixed_sigma = 2.5;
    print_header(ost, p, 100, nullptr);
    CHECK_STREAM_CONTAINS(ost, "# Root distribution: gamma:0.375:1600.0");
}

TEST_CASE("print_header multiple sigmas")
{
    std::ostringstream ost;
    input_parameters p;
    p.fixed_multiple_sigmas = "1,2,3";
    print_header(ost, p, 100, nullptr);
    CHECK_STREAM_CONTAINS(ost, "# Sigma2: 1,2,3");
}

TEST_CASE("create_rootdist creates__specifed_distribution_if_given")
{
    randomizer_engine.seed(10);
    input_parameters params;
    unique_ptr<root_equilibrium_distribution> red(create_rootdist("file:rd.txt", { {2,11} }));
    REQUIRE(dynamic_cast<root_distribution_specific*>(red.get()));
    CHECK_EQ(doctest::Approx(pv::to_computational_space(2.0f)), red->select_root_value(0));
}

TEST_CASE("create_rootdist creates gamma distribution if given distribution")
{
    randomizer_engine.seed(10);
    user_data ud;
    unique_ptr<root_equilibrium_distribution> rd(create_rootdist("gamma:1:3", {}));
    auto gamma = dynamic_cast<root_distribution_gamma*>(rd.get());
    REQUIRE(gamma != nullptr);
    CHECK_EQ(doctest::Approx(1.87704f), gamma->get_raw_root_value(0));
}

TEST_CASE("create_rootdist throws error if nothing set")
{
    CHECK_THROWS_WITH(create_rootdist("", {}), "No root distribution description provided");
}

TEST_CASE("create_rootdist creates fixed root if requested")
{
    user_data ud;
    unique_ptr<root_equilibrium_distribution> rd(create_rootdist("fixed:6", {}));
    REQUIRE(dynamic_cast<root_distribution_fixed*>(rd.get()));
    CHECK_EQ(doctest::Approx(pv::to_computational_space(6.0)), rd->select_root_value(0));
}

class mock_model : public model {
    // Inherited via model
    virtual reconstruction* reconstruct_ancestral_states(const user_data& ud, matrix_cache* p_calc) override { return nullptr; }
    virtual sigma_optimizer_scorer* get_sigma_optimizer(const user_data& data, const std::vector<string>& sample_groups, const std::gamma_distribution<double>& prior) override { return nullptr; }
    bool _invalid_likelihood = false;
public:
    mock_model(sigma_squared* s) : model(s, NULL, NULL) {}
    virtual double infer_transcript_likelihoods(const user_data& ud, const sigma_squared* p_sigma, const std::gamma_distribution<double>& prior) override { return 0; }
};

TEST_CASE("Simulation, simulate_processes")
{
    sigma_squared lam(0.05);
    unique_ptr<clade> p_tree(parse_newick("(A:1,B:3):7"));
    mock_model m(&lam);

    user_data ud;
    ud.p_tree = p_tree.get();
    ud.p_sigma = &lam;
    //    ud.p_prior = new root_distribution_uniform(size_t(100));

    input_parameters ip;
    ip.nsims = 100;
    simulator sim(ud, ip);

    auto sims = sim.simulate_processes(&m);
    CHECK_EQ(100, sims.size());
}



TEST_CASE("get_upper_bound uses largest sigma if there are several")
{
    unique_ptr<clade> p_tree(parse_newick("(A:1,B:3):6"));

    sigma_squared ss({ {"A",0},{"B",1},{"AB",0} }, { 4,16 }, sigma_type::lineage_specific);

    CHECK_EQ(55, upper_bound_from_root_values(&ss, p_tree.get(), {1.0}));
}

TEST_CASE("get_upper_bound get_max_bound")
{
    sigma_squared ss(0.25);
    unique_ptr<clade> p_tree(parse_newick("(A:1,B:3):7"));

    vector<double> v(1);
    v[0] = 5;
    CHECK_EQ(15, upper_bound_from_root_values(&ss, p_tree.get(), v));

    sigma_squared ss_zero(0.0);
    v[0] = 0;
    CHECK_EQ(5, upper_bound_from_root_values(&ss_zero, p_tree.get(), v));

    v[0] = 0.0000001;
    CHECK_EQ(5, upper_bound_from_root_values(&ss_zero, p_tree.get(), v));

}
<|MERGE_RESOLUTION|>--- conflicted
+++ resolved
@@ -1,546 +1,523 @@
-#include <numeric>
-#include <algorithm>
-#include <fstream>
-#include <random>
-#include <vector>
-#include <iomanip>
-
-#include "doctest.h"
-#include "easylogging++.h"
-
-#include "simulator.h"
-#include "user_data.h"
-#include "core.h"
-#include "matrix_cache.h"
-#include "root_equilibrium_distribution.h"
-#include "sigma.h"
-#include "DiffMat.h"
-#include "arguments.h"
-#include "newick_ape_loader.h"
-#include "proportional_variance.h"
-
-using namespace std;
-using namespace Eigen;
-namespace pv = proportional_variance;
-
-extern std::mt19937 randomizer_engine; // seeding random number engine
-
-root_equilibrium_distribution* create_rootdist(std::string param, const vector<pair<float, int>>& rootdist)
-{
-    if (param.empty())
-        throw std::runtime_error("No root distribution description provided");
-
-    root_equilibrium_distribution* p_dist = nullptr;
-    auto tokens = tokenize_str(param, ':');
-    if (tokens[0] == "fixed")
-    {
-        auto fixed_value = stof(tokens[1]);
-        LOG(INFO) << "Root distribution fixed at " << fixed_value;
-        p_dist = new root_distribution_fixed(fixed_value);
-    }
-    else if (tokens[0] == "gamma")
-    {
-        auto k = stof(tokens[1]), theta = stof(tokens[2]);
-        LOG(INFO) << "Using gamma root distribution with k=" << k << ", theta=" << theta << ")";
-        p_dist = new root_distribution_gamma(k, theta);
-    }
-    else if (tokens[0] == "file")
-    {
-        p_dist = new root_distribution_specific(rootdist);
-    }
-    else
-    {
-        throw std::runtime_error("Couldn't parse root distribution");
-    }
-
-    return p_dist;
-}
-
-
-class binner
-{
-    const int _Npts;
-    double _max_value;
-public:
-
-    binner(int Npts, double max_value) : _Npts(Npts), _max_value(max_value) {}
-    int bin(double value) const
-    {
-        return value / _max_value * (_Npts -1);
-    }
-    double value(int bin) const
-    {
-        double val = bin * _max_value / double(_Npts - 1);
-
-        // subtract a small amount to deal with floating point inaccuracy
-        // (The value was occasionally larger than max_value otherwise)
-        return val > _max_value ? _max_value - MATRIX_EPSILON : val;
-
-    }
-    double max_value() const
-    {
-        return _max_value;
-    }
-};
-
-simulator::simulator(user_data& d, const input_parameters& ui) : action(d, ui)
-{
-#ifdef SILENT
-    quiet = true;
-#endif
-    _p_rootdist = create_rootdist(ui.rootdist_params_or_default(), d.rootdist);
-}
-
-void simulator::execute(std::vector<model *>& models)
-{
-    simulate(models, _user_input);
-}
-
-simulated_family create_simulated_family(const clade *p_tree, const sigma_squared* p_sigsqrd, int upper_bound, double root_value, const matrix_cache& cache)
-{
-    simulated_family sim;
-    sim.sigma = p_sigsqrd->get_value_for_clade(p_tree);
-
-    sim.values[p_tree] = root_value;
-    boundaries bounds(pv::to_computational_space(0), upper_bound);
-    std::function <void(const clade*)> get_child_value;
-    get_child_value = [&](const clade* c) {
-        auto m = cache.get_matrix(c->get_branch_length(), p_sigsqrd->get_value_for_clade(c), upper_bound);
-        VectorXd v(m.cols());
-        VectorPos_bounds(sim.values[c->get_parent()], bounds, v);
-        VectorXd probs = m * v;
-        std::discrete_distribution<int> distribution(probs.data(), probs.data() + probs.size());
-        binner b(m.cols(), upper_bound);
-        sim.values[c] = b.value(distribution(randomizer_engine));
-        c->apply_to_descendants(get_child_value);
-    };
-
-    p_tree->apply_to_descendants(get_child_value);
-
-    return sim;
-}
-
-int upper_bound_from_root_values(const sigma_squared* p_sigsqrd, const clade* p_tree, const vector<double>& values)
-{
-    double t = p_tree->distance_from_root_to_tip();
-
-    auto v = p_sigsqrd->get_values();
-    double sigma = sqrt(*max_element(v.begin(), v.end()));
-
-    double multiplier = max(1.0, 4.5 * sigma * sqrt(t));
-    vector<int> bounds(values.size());
-
-    transform(values.begin(), values.end(), bounds.begin(), [multiplier](double value) {
-        int val = int(value + multiplier); // add rather than multiply since we are in log space
-
-        const int multiple = 5;
-        int remainder = val % multiple;
-        if (remainder == 0 && val > 0) return val;
-
-        return val + multiple - remainder;
-        });
-
-    return *max_element(bounds.begin(), bounds.end());
-}
-
-std::vector<simulated_family> simulator::simulate_processes(model *p_model) {
-    
-    if (data.p_tree == NULL)
-        throw runtime_error("No tree specified for simulation");
-
-    int num_sims = _user_input.nsims;
-    if (num_sims == 0)
-    {
-        num_sims = accumulate(data.rootdist.begin(), data.rootdist.end(), 0,
-            [](int acc, std::pair<int, int> p) { return (acc + p.second); });
-    }
-
-    std::vector<simulated_family> results(num_sims);
-
-    LOG(INFO) << "Simulating " << results.size() << " families";
-
-    vector<double> root_sizes(results.size());
-    int n = 0;
-    generate(root_sizes.begin(), root_sizes.end(), [this, &n]() mutable {
-        return _p_rootdist->select_root_value(n++);
-        });
-
-    unique_ptr<sigma_squared> sim_sigsqd(p_model->get_simulation_sigma());
-
-    int upper_bound = upper_bound_from_root_values(sim_sigsqd.get(), data.p_tree, root_sizes);
-    LOG(DEBUG) << "Upper bound for discretization vector: " << upper_bound;
-
-    matrix_cache cache;
-    cache.precalculate_matrices(sim_sigsqd->get_values(), data.p_tree->get_branch_lengths(), upper_bound);
-
-    transform(root_sizes.begin(), root_sizes.end(), results.begin(), [this, &sim_sigsqd, &cache, upper_bound](double root_size) {
-        return create_simulated_family(data.p_tree, sim_sigsqd.get(), upper_bound, root_size, cache);
-        });
-
-    return results;
-}
-
-void print_header(std::ostream& ost, const input_parameters& p, size_t c, const clade *p_tree)
-{
-    auto tm = std::time(nullptr);
-
-    ost << "# Simulated data set created " << std::put_time(std::localtime(&tm), "%Y-%m-%d %H:%M");
-    ost << " (" << c << " transcripts)" << endl;
-    ost << "# Root distribution: ";
-    ost << p.rootdist_params_or_default() << endl;
-
-    if (p_tree)
-    {
-        auto text_func = [](ostream& ost, const clade* c) {
-            ost << *c;
-        };
-        ost << "# Tree: ";
-        p_tree->write_newick(ost, text_func);
-        ost << endl;
-    }
-
-    ost << "# Sigma2: ";
-    if (p.fixed_multiple_sigmas.empty())
-        ost << p.fixed_sigma << endl;
-    else
-        ost << p.fixed_multiple_sigmas << endl;
-}
-
-/// Simulate
-/// \callgraph
-void simulator::simulate(std::vector<model *>& models, const input_parameters &my_input_parameters)
-{
-    LOG(INFO) << "Simulating with " << models.size() << " model(s)";
-
-    if (data.p_tree == nullptr)
-        throw std::runtime_error("No tree specified for simulations");
-
-    cladevector order;
-    for_each(data.p_tree->reverse_level_begin(), data.p_tree->reverse_level_end(), [&order](const clade* c)
-        {
-            order.push_back(c);
-        });
-    sort(order.begin(), order.end(), [](const clade* a, const clade *b) { return a->get_ape_index() < b->get_ape_index(); });
-
-    string dir = my_input_parameters.output_prefix;
-    if (dir.empty()) dir = "results";
-    create_directory(dir);
-
-    for (auto p_model : models) {
-
-        auto results = simulate_processes(p_model);
-
-        string fname = filename("simulation", my_input_parameters.output_prefix);
-        std::ofstream ofst2(fname);
-        if (!ofst2) throw std::runtime_error("Failed to open " + fname);
-
-        print_header(ofst2, my_input_parameters, results.size(), data.p_tree);
-        print_simulations(ofst2, false, results, order);
-        LOG(INFO) << "Simulated values written to " << fname;
-
-        string truth_fname = filename("simulation_truth", dir);
-        std::ofstream ofst(truth_fname);
-        if (!ofst) throw std::runtime_error("Failed to open " + truth_fname);
-
-        print_header(ofst, my_input_parameters, results.size(), data.p_tree);
-        print_simulations(ofst, true, results, order);
-        LOG(INFO) << "Simulated values (including internal nodes) written to " << truth_fname;
-
-    }
-}
-
-void simulator::print_simulations(std::ostream& ost, bool include_internal_nodes, const std::vector<simulated_family>& results, const cladevector& order) 
-{
-    if (results.empty())
-    {
-        LOG(ERROR) << "No simulations created" << endl;
-        return;
-
-    }
-<<<<<<< HEAD
-    ost << "DESC\tGENE_ID";
-    for (size_t i = 0; i < order.size(); ++i)
-    {
-        if (!order[i]) continue;
-
-        if (order[i]->is_leaf())
-            ost << '\t' << order[i]->get_taxon_name();
-        else if (include_internal_nodes)
-            ost << '\t' << i;
-
-    }
-    ost << endl;
-=======
-    cladevector nodes;
-    copy_if(order.begin(), order.end(), back_inserter(nodes), [include_internal_nodes](const clade* c)
-        {
-            return c && (c->is_leaf() || include_internal_nodes);
-        });
-    write_node_ordered<const clade *>(ost, "DESC\tFID", nodes);
->>>>>>> 7b19132c
-
-    for (size_t j = 0; j < results.size(); ++j) {
-        auto& transcript = results[j];
-        // Printing gene counts
-        ost << "SIG" << transcript.sigma << "\ttranscript" << j;
-        write_node_ordered<double>(ost, "", nodes, [&transcript](const clade* c) 
-            { 
-                return pv::to_user_space(transcript.values.at(c));
-            });
-    }
-}
-
-TEST_CASE("create_trial")
-{
-    randomizer_engine.seed(10);
-
-    sigma_squared ss(0.25);
-    unique_ptr<clade> p_tree(parse_newick("(A:1,B:3):7"));
-
-    const int ub = 5;
-
-    matrix_cache cache;
-    cache.precalculate_matrices(ss.get_values(), p_tree->get_branch_lengths(), ub);
-
-    simulated_family actual = create_simulated_family(p_tree.get(), &ss, ub, 5.0, cache);
-
-    CHECK_EQ(doctest::Approx(5.0), actual.values.at(p_tree.get()));
-    CHECK_EQ(doctest::Approx(4.497487), actual.values.at(p_tree->find_descendant("A")));
-    CHECK_EQ(doctest::Approx(4.42211), actual.values.at(p_tree->find_descendant("B")));
-}
-
-TEST_CASE("binner")
-{
-    binner b(200, 100);
-
-    CHECK_EQ(5, b.bin(2.7));
-    CHECK_EQ(doctest::Approx(60.3015), b.value(120));
-    CHECK_EQ(25, b.bin(13));
-    CHECK_EQ(doctest::Approx(20.1005), b.value(40));
-}
-
-TEST_CASE("binner unbins small values correctly")
-{
-    binner b(200, 20);
-    CHECK_EQ(doctest::Approx(8.0402), b.value(80));
-}
-
-#define CHECK_STREAM_CONTAINS(x,y) CHECK_MESSAGE(x.str().find(y) != std::string::npos, x.str())
-
-TEST_CASE("print_process_prints_in_order")
-{
-    unique_ptr<clade> p_tree(parse_newick("(A:1,B:3):7"));
-    vector<pair<string, double>> values{ {"A",2}, {"B",4},{"AB",6 } };
-
-    std::ostringstream ost;
-    clademap<double> t;
-    for (auto v : values)
-    {
-        t[p_tree->find_descendant(v.first)] = pv::to_computational_space(v.second);
-    }
-
-    vector<simulated_family> my_trials(1);
-    my_trials[0].values = t;
-
-    user_data data;
-    data.p_tree = p_tree.get();
-    input_parameters params;
-    simulator sim(data, params);
-    sim.print_simulations(ost, true, my_trials, get_ape_order(p_tree.get()));
-
-<<<<<<< HEAD
-    CHECK_STREAM_CONTAINS(ost, "DESC\tGENE_ID\tA\tB\t3");
-=======
-    CHECK_STREAM_CONTAINS(ost, "DESC\tFID\tA<1>\tB<2>\t<3>");
->>>>>>> 7b19132c
-    CHECK_STREAM_CONTAINS(ost, "SIG0\ttranscript0\t2\t4\t6");
-
-}
-
-TEST_CASE("print_process_can_print_without_internal_nodes")
-{
-    unique_ptr<clade> p_tree(parse_newick("(A:1,B:3):7"));
-    vector<pair<string, double>> values{ {"A",2}, {"B",4},{"AB",6 } };
-
-    std::ostringstream ost;
-    clademap<double> t;
-    for (auto v : values)
-    {
-        t[p_tree->find_descendant(v.first)] = pv::to_computational_space(v.second);
-    }
-
-    vector<simulated_family> my_trials(1);
-    my_trials[0].values = t;
-
-    user_data data;
-    data.p_tree = p_tree.get();
-    input_parameters params;
-    simulator sim(data, params);
-    sim.print_simulations(ost, false, my_trials, get_ape_order(p_tree.get()));
-<<<<<<< HEAD
-    CHECK_STREAM_CONTAINS(ost, "DESC\tGENE_ID\tA\tB\n");
-=======
-    CHECK_STREAM_CONTAINS(ost, "DESC\tFID\tA<1>\tB<2>\n");
->>>>>>> 7b19132c
-    CHECK_STREAM_CONTAINS(ost, "SIG0\ttranscript0\t2\t4\n");
-
-}
-
-TEST_CASE("Check mean and variance of a simulated family leaf")
-{
-    randomizer_engine.seed(10);
-
-    const double actual_sigma = 10;
-    unique_ptr<clade> p_tree(parse_newick("(A:1,B:1):1"));
-    sigma_squared sim_sigsqd(actual_sigma);
-    auto a = p_tree->find_descendant("A");
-    const int ub = 15;
-
-    matrix_cache cache;
-    cache.precalculate_matrices(vector<double>{10}, p_tree->get_branch_lengths(), ub);
-    size_t sz = 3;
-    vector<double> v(sz);
-    generate(v.begin(), v.end(), [&]() {
-        auto sim = create_simulated_family(p_tree.get(), &sim_sigsqd, ub, 10, cache);
-        return sim.values[a];
-        });
-
-    auto mean = std::accumulate(v.begin(), v.end(), 0.0) / sz;
-    auto variance = std::accumulate(v.begin(), v.end(), 0.0, [&mean, &sz](double accumulator, const double& val) {
-        return accumulator + ((val - mean) * (val - mean) / (sz - 1));
-     });
-
-    CHECK_EQ(doctest::Approx(actual_sigma).epsilon(1), mean);
-    CHECK_EQ(doctest::Approx(1.28027), variance);
-}
-
-TEST_CASE("print_header")
-{
-    std::ostringstream ost;
-    input_parameters p;
-    p.fixed_sigma = 2.5;
-    p.rootdist_params = "Fixed:6.0";
-    print_header(ost, p, 100, nullptr);
-    CHECK_STREAM_CONTAINS(ost, "# Simulated data set created ");
-    CHECK_STREAM_CONTAINS(ost, "(100 transcripts)");
-    CHECK_STREAM_CONTAINS(ost, "# Root distribution: Fixed:6.0");
-    CHECK_STREAM_CONTAINS(ost, "# Sigma2: 2.5");
-}
-
-TEST_CASE("print_header displays tree")
-{
-    std::ostringstream ost;
-    input_parameters p;
-    unique_ptr<clade> p_tree(parse_newick("((A:1,B:3):7,(C:11,D:17):23);"));
-
-    print_header(ost, p, 100, p_tree.get());
-    CHECK_STREAM_CONTAINS(ost, "# Tree: ((A<1>,B<2>)<6>,(C<3>,D<4>)<7>)<5>");
-}
-
-TEST_CASE("print_header default rootdist")
-{
-    std::ostringstream ost;
-    input_parameters p;
-    p.fixed_sigma = 2.5;
-    print_header(ost, p, 100, nullptr);
-    CHECK_STREAM_CONTAINS(ost, "# Root distribution: gamma:0.375:1600.0");
-}
-
-TEST_CASE("print_header multiple sigmas")
-{
-    std::ostringstream ost;
-    input_parameters p;
-    p.fixed_multiple_sigmas = "1,2,3";
-    print_header(ost, p, 100, nullptr);
-    CHECK_STREAM_CONTAINS(ost, "# Sigma2: 1,2,3");
-}
-
-TEST_CASE("create_rootdist creates__specifed_distribution_if_given")
-{
-    randomizer_engine.seed(10);
-    input_parameters params;
-    unique_ptr<root_equilibrium_distribution> red(create_rootdist("file:rd.txt", { {2,11} }));
-    REQUIRE(dynamic_cast<root_distribution_specific*>(red.get()));
-    CHECK_EQ(doctest::Approx(pv::to_computational_space(2.0f)), red->select_root_value(0));
-}
-
-TEST_CASE("create_rootdist creates gamma distribution if given distribution")
-{
-    randomizer_engine.seed(10);
-    user_data ud;
-    unique_ptr<root_equilibrium_distribution> rd(create_rootdist("gamma:1:3", {}));
-    auto gamma = dynamic_cast<root_distribution_gamma*>(rd.get());
-    REQUIRE(gamma != nullptr);
-    CHECK_EQ(doctest::Approx(1.87704f), gamma->get_raw_root_value(0));
-}
-
-TEST_CASE("create_rootdist throws error if nothing set")
-{
-    CHECK_THROWS_WITH(create_rootdist("", {}), "No root distribution description provided");
-}
-
-TEST_CASE("create_rootdist creates fixed root if requested")
-{
-    user_data ud;
-    unique_ptr<root_equilibrium_distribution> rd(create_rootdist("fixed:6", {}));
-    REQUIRE(dynamic_cast<root_distribution_fixed*>(rd.get()));
-    CHECK_EQ(doctest::Approx(pv::to_computational_space(6.0)), rd->select_root_value(0));
-}
-
-class mock_model : public model {
-    // Inherited via model
-    virtual reconstruction* reconstruct_ancestral_states(const user_data& ud, matrix_cache* p_calc) override { return nullptr; }
-    virtual sigma_optimizer_scorer* get_sigma_optimizer(const user_data& data, const std::vector<string>& sample_groups, const std::gamma_distribution<double>& prior) override { return nullptr; }
-    bool _invalid_likelihood = false;
-public:
-    mock_model(sigma_squared* s) : model(s, NULL, NULL) {}
-    virtual double infer_transcript_likelihoods(const user_data& ud, const sigma_squared* p_sigma, const std::gamma_distribution<double>& prior) override { return 0; }
-};
-
-TEST_CASE("Simulation, simulate_processes")
-{
-    sigma_squared lam(0.05);
-    unique_ptr<clade> p_tree(parse_newick("(A:1,B:3):7"));
-    mock_model m(&lam);
-
-    user_data ud;
-    ud.p_tree = p_tree.get();
-    ud.p_sigma = &lam;
-    //    ud.p_prior = new root_distribution_uniform(size_t(100));
-
-    input_parameters ip;
-    ip.nsims = 100;
-    simulator sim(ud, ip);
-
-    auto sims = sim.simulate_processes(&m);
-    CHECK_EQ(100, sims.size());
-}
-
-
-
-TEST_CASE("get_upper_bound uses largest sigma if there are several")
-{
-    unique_ptr<clade> p_tree(parse_newick("(A:1,B:3):6"));
-
-    sigma_squared ss({ {"A",0},{"B",1},{"AB",0} }, { 4,16 }, sigma_type::lineage_specific);
-
-    CHECK_EQ(55, upper_bound_from_root_values(&ss, p_tree.get(), {1.0}));
-}
-
-TEST_CASE("get_upper_bound get_max_bound")
-{
-    sigma_squared ss(0.25);
-    unique_ptr<clade> p_tree(parse_newick("(A:1,B:3):7"));
-
-    vector<double> v(1);
-    v[0] = 5;
-    CHECK_EQ(15, upper_bound_from_root_values(&ss, p_tree.get(), v));
-
-    sigma_squared ss_zero(0.0);
-    v[0] = 0;
-    CHECK_EQ(5, upper_bound_from_root_values(&ss_zero, p_tree.get(), v));
-
-    v[0] = 0.0000001;
-    CHECK_EQ(5, upper_bound_from_root_values(&ss_zero, p_tree.get(), v));
-
-}
+#include <numeric>
+#include <algorithm>
+#include <fstream>
+#include <random>
+#include <vector>
+#include <iomanip>
+
+#include "doctest.h"
+#include "easylogging++.h"
+
+#include "simulator.h"
+#include "user_data.h"
+#include "core.h"
+#include "matrix_cache.h"
+#include "root_equilibrium_distribution.h"
+#include "sigma.h"
+#include "DiffMat.h"
+#include "arguments.h"
+#include "newick_ape_loader.h"
+#include "proportional_variance.h"
+
+using namespace std;
+using namespace Eigen;
+namespace pv = proportional_variance;
+
+extern std::mt19937 randomizer_engine; // seeding random number engine
+
+root_equilibrium_distribution* create_rootdist(std::string param, const vector<pair<float, int>>& rootdist)
+{
+    if (param.empty())
+        throw std::runtime_error("No root distribution description provided");
+
+    root_equilibrium_distribution* p_dist = nullptr;
+    auto tokens = tokenize_str(param, ':');
+    if (tokens[0] == "fixed")
+    {
+        auto fixed_value = stof(tokens[1]);
+        LOG(INFO) << "Root distribution fixed at " << fixed_value;
+        p_dist = new root_distribution_fixed(fixed_value);
+    }
+    else if (tokens[0] == "gamma")
+    {
+        auto k = stof(tokens[1]), theta = stof(tokens[2]);
+        LOG(INFO) << "Using gamma root distribution with k=" << k << ", theta=" << theta << ")";
+        p_dist = new root_distribution_gamma(k, theta);
+    }
+    else if (tokens[0] == "file")
+    {
+        p_dist = new root_distribution_specific(rootdist);
+    }
+    else
+    {
+        throw std::runtime_error("Couldn't parse root distribution");
+    }
+
+    return p_dist;
+}
+
+
+class binner
+{
+    const int _Npts;
+    double _max_value;
+public:
+
+    binner(int Npts, double max_value) : _Npts(Npts), _max_value(max_value) {}
+    int bin(double value) const
+    {
+        return value / _max_value * (_Npts -1);
+    }
+    double value(int bin) const
+    {
+        double val = bin * _max_value / double(_Npts - 1);
+
+        // subtract a small amount to deal with floating point inaccuracy
+        // (The value was occasionally larger than max_value otherwise)
+        return val > _max_value ? _max_value - MATRIX_EPSILON : val;
+
+    }
+    double max_value() const
+    {
+        return _max_value;
+    }
+};
+
+simulator::simulator(user_data& d, const input_parameters& ui) : action(d, ui)
+{
+#ifdef SILENT
+    quiet = true;
+#endif
+    _p_rootdist = create_rootdist(ui.rootdist_params_or_default(), d.rootdist);
+}
+
+void simulator::execute(std::vector<model *>& models)
+{
+    simulate(models, _user_input);
+}
+
+simulated_family create_simulated_family(const clade *p_tree, const sigma_squared* p_sigsqrd, int upper_bound, double root_value, const matrix_cache& cache)
+{
+    simulated_family sim;
+    sim.sigma = p_sigsqrd->get_value_for_clade(p_tree);
+
+    sim.values[p_tree] = root_value;
+    boundaries bounds(pv::to_computational_space(0), upper_bound);
+    std::function <void(const clade*)> get_child_value;
+    get_child_value = [&](const clade* c) {
+        auto m = cache.get_matrix(c->get_branch_length(), p_sigsqrd->get_value_for_clade(c), upper_bound);
+        VectorXd v(m.cols());
+        VectorPos_bounds(sim.values[c->get_parent()], bounds, v);
+        VectorXd probs = m * v;
+        std::discrete_distribution<int> distribution(probs.data(), probs.data() + probs.size());
+        binner b(m.cols(), upper_bound);
+        sim.values[c] = b.value(distribution(randomizer_engine));
+        c->apply_to_descendants(get_child_value);
+    };
+
+    p_tree->apply_to_descendants(get_child_value);
+
+    return sim;
+}
+
+int upper_bound_from_root_values(const sigma_squared* p_sigsqrd, const clade* p_tree, const vector<double>& values)
+{
+    double t = p_tree->distance_from_root_to_tip();
+
+    auto v = p_sigsqrd->get_values();
+    double sigma = sqrt(*max_element(v.begin(), v.end()));
+
+    double multiplier = max(1.0, 4.5 * sigma * sqrt(t));
+    vector<int> bounds(values.size());
+
+    transform(values.begin(), values.end(), bounds.begin(), [multiplier](double value) {
+        int val = int(value + multiplier); // add rather than multiply since we are in log space
+
+        const int multiple = 5;
+        int remainder = val % multiple;
+        if (remainder == 0 && val > 0) return val;
+
+        return val + multiple - remainder;
+        });
+
+    return *max_element(bounds.begin(), bounds.end());
+}
+
+std::vector<simulated_family> simulator::simulate_processes(model *p_model) {
+    
+    if (data.p_tree == NULL)
+        throw runtime_error("No tree specified for simulation");
+
+    int num_sims = _user_input.nsims;
+    if (num_sims == 0)
+    {
+        num_sims = accumulate(data.rootdist.begin(), data.rootdist.end(), 0,
+            [](int acc, std::pair<int, int> p) { return (acc + p.second); });
+    }
+
+    std::vector<simulated_family> results(num_sims);
+
+    LOG(INFO) << "Simulating " << results.size() << " families";
+
+    vector<double> root_sizes(results.size());
+    int n = 0;
+    generate(root_sizes.begin(), root_sizes.end(), [this, &n]() mutable {
+        return _p_rootdist->select_root_value(n++);
+        });
+
+    unique_ptr<sigma_squared> sim_sigsqd(p_model->get_simulation_sigma());
+
+    int upper_bound = upper_bound_from_root_values(sim_sigsqd.get(), data.p_tree, root_sizes);
+    LOG(DEBUG) << "Upper bound for discretization vector: " << upper_bound;
+
+    matrix_cache cache;
+    cache.precalculate_matrices(sim_sigsqd->get_values(), data.p_tree->get_branch_lengths(), upper_bound);
+
+    transform(root_sizes.begin(), root_sizes.end(), results.begin(), [this, &sim_sigsqd, &cache, upper_bound](double root_size) {
+        return create_simulated_family(data.p_tree, sim_sigsqd.get(), upper_bound, root_size, cache);
+        });
+
+    return results;
+}
+
+void print_header(std::ostream& ost, const input_parameters& p, size_t c, const clade *p_tree)
+{
+    auto tm = std::time(nullptr);
+
+    ost << "# Simulated data set created " << std::put_time(std::localtime(&tm), "%Y-%m-%d %H:%M");
+    ost << " (" << c << " transcripts)" << endl;
+    ost << "# Root distribution: ";
+    ost << p.rootdist_params_or_default() << endl;
+
+    if (p_tree)
+    {
+        auto text_func = [](ostream& ost, const clade* c) {
+            ost << *c;
+        };
+        ost << "# Tree: ";
+        p_tree->write_newick(ost, text_func);
+        ost << endl;
+    }
+
+    ost << "# Sigma2: ";
+    if (p.fixed_multiple_sigmas.empty())
+        ost << p.fixed_sigma << endl;
+    else
+        ost << p.fixed_multiple_sigmas << endl;
+}
+
+/// Simulate
+/// \callgraph
+void simulator::simulate(std::vector<model *>& models, const input_parameters &my_input_parameters)
+{
+    LOG(INFO) << "Simulating with " << models.size() << " model(s)";
+
+    if (data.p_tree == nullptr)
+        throw std::runtime_error("No tree specified for simulations");
+
+    cladevector order;
+    for_each(data.p_tree->reverse_level_begin(), data.p_tree->reverse_level_end(), [&order](const clade* c)
+        {
+            order.push_back(c);
+        });
+    sort(order.begin(), order.end(), [](const clade* a, const clade *b) { return a->get_ape_index() < b->get_ape_index(); });
+
+    string dir = my_input_parameters.output_prefix;
+    if (dir.empty()) dir = "results";
+    create_directory(dir);
+
+    for (auto p_model : models) {
+
+        auto results = simulate_processes(p_model);
+
+        string fname = filename("simulation", my_input_parameters.output_prefix);
+        std::ofstream ofst2(fname);
+        if (!ofst2) throw std::runtime_error("Failed to open " + fname);
+
+        print_header(ofst2, my_input_parameters, results.size(), data.p_tree);
+        print_simulations(ofst2, false, results, order);
+        LOG(INFO) << "Simulated values written to " << fname;
+
+        string truth_fname = filename("simulation_truth", dir);
+        std::ofstream ofst(truth_fname);
+        if (!ofst) throw std::runtime_error("Failed to open " + truth_fname);
+
+        print_header(ofst, my_input_parameters, results.size(), data.p_tree);
+        print_simulations(ofst, true, results, order);
+        LOG(INFO) << "Simulated values (including internal nodes) written to " << truth_fname;
+
+    }
+}
+
+void simulator::print_simulations(std::ostream& ost, bool include_internal_nodes, const std::vector<simulated_family>& results, const cladevector& order) 
+{
+    if (results.empty())
+    {
+        LOG(ERROR) << "No simulations created" << endl;
+        return;
+
+    }
+    cladevector nodes;
+    copy_if(order.begin(), order.end(), back_inserter(nodes), [include_internal_nodes](const clade* c)
+        {
+            return c && (c->is_leaf() || include_internal_nodes);
+        });
+    write_node_ordered<const clade *>(ost, "DESC\tGENE_ID", nodes);
+
+    for (size_t j = 0; j < results.size(); ++j) {
+        auto& transcript = results[j];
+        // Printing gene counts
+        ost << "SIG" << transcript.sigma << "\ttranscript" << j;
+        write_node_ordered<double>(ost, "", nodes, [&transcript](const clade* c) 
+            { 
+                return pv::to_user_space(transcript.values.at(c));
+            });
+    }
+}
+
+TEST_CASE("create_trial")
+{
+    randomizer_engine.seed(10);
+
+    sigma_squared ss(0.25);
+    unique_ptr<clade> p_tree(parse_newick("(A:1,B:3):7"));
+
+    const int ub = 5;
+
+    matrix_cache cache;
+    cache.precalculate_matrices(ss.get_values(), p_tree->get_branch_lengths(), ub);
+
+    simulated_family actual = create_simulated_family(p_tree.get(), &ss, ub, 5.0, cache);
+
+    CHECK_EQ(doctest::Approx(5.0), actual.values.at(p_tree.get()));
+    CHECK_EQ(doctest::Approx(4.497487), actual.values.at(p_tree->find_descendant("A")));
+    CHECK_EQ(doctest::Approx(4.42211), actual.values.at(p_tree->find_descendant("B")));
+}
+
+TEST_CASE("binner")
+{
+    binner b(200, 100);
+
+    CHECK_EQ(5, b.bin(2.7));
+    CHECK_EQ(doctest::Approx(60.3015), b.value(120));
+    CHECK_EQ(25, b.bin(13));
+    CHECK_EQ(doctest::Approx(20.1005), b.value(40));
+}
+
+TEST_CASE("binner unbins small values correctly")
+{
+    binner b(200, 20);
+    CHECK_EQ(doctest::Approx(8.0402), b.value(80));
+}
+
+#define CHECK_STREAM_CONTAINS(x,y) CHECK_MESSAGE(x.str().find(y) != std::string::npos, x.str())
+
+TEST_CASE("print_process_prints_in_order")
+{
+    unique_ptr<clade> p_tree(parse_newick("(A:1,B:3):7"));
+    vector<pair<string, double>> values{ {"A",2}, {"B",4},{"AB",6 } };
+
+    std::ostringstream ost;
+    clademap<double> t;
+    for (auto v : values)
+    {
+        t[p_tree->find_descendant(v.first)] = pv::to_computational_space(v.second);
+    }
+
+    vector<simulated_family> my_trials(1);
+    my_trials[0].values = t;
+
+    user_data data;
+    data.p_tree = p_tree.get();
+    input_parameters params;
+    simulator sim(data, params);
+    sim.print_simulations(ost, true, my_trials, get_ape_order(p_tree.get()));
+
+    CHECK_STREAM_CONTAINS(ost, "DESC\tGENE_ID\tA<1>\tB<2>\t<3>");
+    CHECK_STREAM_CONTAINS(ost, "SIG0\ttranscript0\t2\t4\t6");
+
+}
+
+TEST_CASE("print_process_can_print_without_internal_nodes")
+{
+    unique_ptr<clade> p_tree(parse_newick("(A:1,B:3):7"));
+    vector<pair<string, double>> values{ {"A",2}, {"B",4},{"AB",6 } };
+
+    std::ostringstream ost;
+    clademap<double> t;
+    for (auto v : values)
+    {
+        t[p_tree->find_descendant(v.first)] = pv::to_computational_space(v.second);
+    }
+
+    vector<simulated_family> my_trials(1);
+    my_trials[0].values = t;
+
+    user_data data;
+    data.p_tree = p_tree.get();
+    input_parameters params;
+    simulator sim(data, params);
+    sim.print_simulations(ost, false, my_trials, get_ape_order(p_tree.get()));
+    CHECK_STREAM_CONTAINS(ost, "DESC\tGENE_ID\tA<1>\tB<2>\n");
+    CHECK_STREAM_CONTAINS(ost, "SIG0\ttranscript0\t2\t4\n");
+
+}
+
+TEST_CASE("Check mean and variance of a simulated family leaf")
+{
+    randomizer_engine.seed(10);
+
+    const double actual_sigma = 10;
+    unique_ptr<clade> p_tree(parse_newick("(A:1,B:1):1"));
+    sigma_squared sim_sigsqd(actual_sigma);
+    auto a = p_tree->find_descendant("A");
+    const int ub = 15;
+
+    matrix_cache cache;
+    cache.precalculate_matrices(vector<double>{10}, p_tree->get_branch_lengths(), ub);
+    size_t sz = 3;
+    vector<double> v(sz);
+    generate(v.begin(), v.end(), [&]() {
+        auto sim = create_simulated_family(p_tree.get(), &sim_sigsqd, ub, 10, cache);
+        return sim.values[a];
+        });
+
+    auto mean = std::accumulate(v.begin(), v.end(), 0.0) / sz;
+    auto variance = std::accumulate(v.begin(), v.end(), 0.0, [&mean, &sz](double accumulator, const double& val) {
+        return accumulator + ((val - mean) * (val - mean) / (sz - 1));
+     });
+
+    CHECK_EQ(doctest::Approx(actual_sigma).epsilon(1), mean);
+    CHECK_EQ(doctest::Approx(1.28027), variance);
+}
+
+TEST_CASE("print_header")
+{
+    std::ostringstream ost;
+    input_parameters p;
+    p.fixed_sigma = 2.5;
+    p.rootdist_params = "Fixed:6.0";
+    print_header(ost, p, 100, nullptr);
+    CHECK_STREAM_CONTAINS(ost, "# Simulated data set created ");
+    CHECK_STREAM_CONTAINS(ost, "(100 transcripts)");
+    CHECK_STREAM_CONTAINS(ost, "# Root distribution: Fixed:6.0");
+    CHECK_STREAM_CONTAINS(ost, "# Sigma2: 2.5");
+}
+
+TEST_CASE("print_header displays tree")
+{
+    std::ostringstream ost;
+    input_parameters p;
+    unique_ptr<clade> p_tree(parse_newick("((A:1,B:3):7,(C:11,D:17):23);"));
+
+    print_header(ost, p, 100, p_tree.get());
+    CHECK_STREAM_CONTAINS(ost, "# Tree: ((A<1>,B<2>)<6>,(C<3>,D<4>)<7>)<5>");
+}
+
+TEST_CASE("print_header default rootdist")
+{
+    std::ostringstream ost;
+    input_parameters p;
+    p.fixed_sigma = 2.5;
+    print_header(ost, p, 100, nullptr);
+    CHECK_STREAM_CONTAINS(ost, "# Root distribution: gamma:0.375:1600.0");
+}
+
+TEST_CASE("print_header multiple sigmas")
+{
+    std::ostringstream ost;
+    input_parameters p;
+    p.fixed_multiple_sigmas = "1,2,3";
+    print_header(ost, p, 100, nullptr);
+    CHECK_STREAM_CONTAINS(ost, "# Sigma2: 1,2,3");
+}
+
+TEST_CASE("create_rootdist creates__specifed_distribution_if_given")
+{
+    randomizer_engine.seed(10);
+    input_parameters params;
+    unique_ptr<root_equilibrium_distribution> red(create_rootdist("file:rd.txt", { {2,11} }));
+    REQUIRE(dynamic_cast<root_distribution_specific*>(red.get()));
+    CHECK_EQ(doctest::Approx(pv::to_computational_space(2.0f)), red->select_root_value(0));
+}
+
+TEST_CASE("create_rootdist creates gamma distribution if given distribution")
+{
+    randomizer_engine.seed(10);
+    user_data ud;
+    unique_ptr<root_equilibrium_distribution> rd(create_rootdist("gamma:1:3", {}));
+    auto gamma = dynamic_cast<root_distribution_gamma*>(rd.get());
+    REQUIRE(gamma != nullptr);
+    CHECK_EQ(doctest::Approx(1.87704f), gamma->get_raw_root_value(0));
+}
+
+TEST_CASE("create_rootdist throws error if nothing set")
+{
+    CHECK_THROWS_WITH(create_rootdist("", {}), "No root distribution description provided");
+}
+
+TEST_CASE("create_rootdist creates fixed root if requested")
+{
+    user_data ud;
+    unique_ptr<root_equilibrium_distribution> rd(create_rootdist("fixed:6", {}));
+    REQUIRE(dynamic_cast<root_distribution_fixed*>(rd.get()));
+    CHECK_EQ(doctest::Approx(pv::to_computational_space(6.0)), rd->select_root_value(0));
+}
+
+class mock_model : public model {
+    // Inherited via model
+    virtual reconstruction* reconstruct_ancestral_states(const user_data& ud, matrix_cache* p_calc) override { return nullptr; }
+    virtual sigma_optimizer_scorer* get_sigma_optimizer(const user_data& data, const std::vector<string>& sample_groups, const std::gamma_distribution<double>& prior) override { return nullptr; }
+    bool _invalid_likelihood = false;
+public:
+    mock_model(sigma_squared* s) : model(s, NULL, NULL) {}
+    virtual double infer_transcript_likelihoods(const user_data& ud, const sigma_squared* p_sigma, const std::gamma_distribution<double>& prior) override { return 0; }
+};
+
+TEST_CASE("Simulation, simulate_processes")
+{
+    sigma_squared lam(0.05);
+    unique_ptr<clade> p_tree(parse_newick("(A:1,B:3):7"));
+    mock_model m(&lam);
+
+    user_data ud;
+    ud.p_tree = p_tree.get();
+    ud.p_sigma = &lam;
+    //    ud.p_prior = new root_distribution_uniform(size_t(100));
+
+    input_parameters ip;
+    ip.nsims = 100;
+    simulator sim(ud, ip);
+
+    auto sims = sim.simulate_processes(&m);
+    CHECK_EQ(100, sims.size());
+}
+
+
+
+TEST_CASE("get_upper_bound uses largest sigma if there are several")
+{
+    unique_ptr<clade> p_tree(parse_newick("(A:1,B:3):6"));
+
+    sigma_squared ss({ {"A",0},{"B",1},{"AB",0} }, { 4,16 }, sigma_type::lineage_specific);
+
+    CHECK_EQ(55, upper_bound_from_root_values(&ss, p_tree.get(), {1.0}));
+}
+
+TEST_CASE("get_upper_bound get_max_bound")
+{
+    sigma_squared ss(0.25);
+    unique_ptr<clade> p_tree(parse_newick("(A:1,B:3):7"));
+
+    vector<double> v(1);
+    v[0] = 5;
+    CHECK_EQ(15, upper_bound_from_root_values(&ss, p_tree.get(), v));
+
+    sigma_squared ss_zero(0.0);
+    v[0] = 0;
+    CHECK_EQ(5, upper_bound_from_root_values(&ss_zero, p_tree.get(), v));
+
+    v[0] = 0.0000001;
+    CHECK_EQ(5, upper_bound_from_root_values(&ss_zero, p_tree.get(), v));
+
+}